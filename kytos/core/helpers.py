--- conflicted
+++ resolved
@@ -116,12 +116,6 @@
                 apm_client.tracer.queue_func("transaction", tx.to_dict())
             if not future.exception():
                 _ = future.result()
-<<<<<<< HEAD
-            else:
-                exc_str = f"{type(future.exception())}: {future.exception()}"
-                LOG.error(f"listen_to handler: {handler}, "
-                          f"args: {args}, exception: {exc_str}")
-=======
                 return
 
             exc_str = f"{type(future.exception())}: {future.exception()}"
@@ -135,7 +129,6 @@
             if len(args) > 1 and hasattr(args[0], "controller"):
                 cls, kytos_event = args[0], args[1]
                 cls.controller.dead_letter.add_event(kytos_event)
->>>>>>> 70326d92
 
         def inner(*args):
             """Decorate the handler to run in the thread pool."""
