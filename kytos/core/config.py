--- conflicted
+++ resolved
@@ -125,7 +125,6 @@
                         'debug': False}
 
         """
-<<<<<<< HEAD
         defaults = {
             'pidfile': os.path.join(
                 BASE_ENV,
@@ -165,7 +164,6 @@
             'enable_entities_by_default': False,
             'napps_pre_installed': [],
             'authenticate_urls': [],
-            'vlan_pool': {},
             'token_expiration_minutes': 180,
             'thread_pool_max_workers': {},
             'database': '',
@@ -191,34 +189,6 @@
                 },
             },
         }
-=======
-        defaults = {'pidfile': os.path.join(BASE_ENV,
-                                            'var/run/kytos/kytosd.pid'),
-                    'workdir': os.path.join(BASE_ENV, 'var/lib/kytos'),
-                    'napps': os.path.join(BASE_ENV, 'var/lib/kytos/napps/'),
-                    'napps_repositories': "['https://napps.kytos.io/repo/']",
-                    'installed_napps': os.path.join(BASE_ENV,
-                                                    'var/lib/kytos/napps/',
-                                                    '.installed'),
-                    'conf': os.path.join(BASE_ENV, 'etc/kytos/kytos.conf'),
-                    'logging': os.path.join(BASE_ENV, 'etc/kytos/logging.ini'),
-                    'logger_decorators':
-                        ["kytos.core.logger_decorators.queue_decorator"],
-                    'listen': '0.0.0.0',
-                    'port': 6653,
-                    'api_traceback_on_500': True,
-                    'foreground': False,
-                    'protocol_name': '',
-                    'enable_entities_by_default': False,
-                    'napps_pre_installed': [],
-                    'authenticate_urls': [],
-                    'token_expiration_minutes': 180,
-                    'thread_pool_max_workers': {},
-                    'database': '',
-                    'apm': '',
-                    'connection_timeout': 130,
-                    'debug': False}
->>>>>>> 76646037
 
         options, argv = self.conf_parser.parse_known_args()
 
