.col-settings {
  font-family : "Helvetica Neue",Helvetica,Arial,sans-serif;
  margin-top : 0;
  min-height : 30vh;
  border-right : 1px solid #111;
  border-left : 1px solid #2a2d35;

  &:first-child {
    border-left : 0;
  }

  &:last-child {
    border-right : 0;
  }


  h1 {
    margin : 10px 0 0 0;
    font-weight : 500;
    font-size : 14px;
    padding : 0;
  }

  .checkbox {
    label {
      padding-left: 0;
    }
  }

  label {
    padding-left: 0;
    font-size : 12px;
    display : block;
  }

  .help {
    font-weight : 300;
    margin: 0;
    padding : 0;
  }

  input[type="radio"],
  input[type="checkbox"] {
    vertical-align : bottom;
    margin-top : 1px;
  }

  .dropup {
    .dropdown-menu {
      font-size : 12px;
      max-height: 105px;
      overflow-x : hidden;
      overflow-y : auto;
    }
  }

  dl {
    margin-bottom: 5px;
    width: 100%;
    dt {
<<<<<<< HEAD
      font-size: 14px;
      font-weight: 300;
      margin-top: 5px;
      margin-bottom: 5px;
      line-height: 1.2em;
      color : #554077;
=======
      color: #616161;
      font-size: 8px;
      font-weight: 300;
      line-height: 1.5em;
      margin-bottom: 0;
      margin-top: 5px;
      text-transform: uppercase;
      letter-spacing: 0.1em;
>>>>>>> 3291a550
    }
    dd {
      font-size : 11px;
      font-weight: 400;
      line-height: 1.2em;
      color : #ddd;
    }
  }

  .tab-content {
    .nav {
      li {
        a {
          padding : 5px 0;
        }
      }
    }

    .table-scroll {
      tbody {
        height: 15vh;
      }
      tr {
        width: 100%;
        table-layout: fixed;
        display: inline-table;
        border-bottom : 1px solid #444;
      }

      thead > tr > th {
        border: none;
        background : #292929;
        padding : 3px;
      }
    }

  }

    .context-chart {
      @include kytos-anim-easing(300ms);
      background: #191a1a none repeat scroll 0 0;
      color : #444;
      height: 240px;
      margin: 0;
      padding: 0;
      svg {
        width: 100%;
        height: 100%;
      }
    }

    .context-details {
      @include kytos-anim-easing(300ms);

      h1 {
        color : #ddd;
      }

      background: #111 none repeat scroll 0 0;
      color : #444;
      bottom: 0;
      display: block;
      height: 240px;
      opacity: 1;
    }


}

.maximized {
    @include kytos-anim-easing(300ms);

    .col-settings {
      @include kytos-anim-easing(300ms);
      overflow: hidden;
    }

    .context-chart {
      @include kytos-anim-easing(300ms);
      position : relative;
      display: inline-block;
      width : 100%;
      height: calc(100vh - 301px);


      svg {
        @include kytos-anim-easing(300ms);
        display: inline-block;
        left: 0;
        right: 0;
        margin: auto;
        text-align: center;
      }
    }

    .context-details {
      bottom: 0;
      display: block;
      height: 220px;
      width: 100%;
    }


    .tab-content {
      .table-scroll {
        tbody {
          height: 75vh;
        }
      }
    }
}<|MERGE_RESOLUTION|>--- conflicted
+++ resolved
@@ -58,14 +58,6 @@
     margin-bottom: 5px;
     width: 100%;
     dt {
-<<<<<<< HEAD
-      font-size: 14px;
-      font-weight: 300;
-      margin-top: 5px;
-      margin-bottom: 5px;
-      line-height: 1.2em;
-      color : #554077;
-=======
       color: #616161;
       font-size: 8px;
       font-weight: 300;
@@ -74,7 +66,6 @@
       margin-top: 5px;
       text-transform: uppercase;
       letter-spacing: 0.1em;
->>>>>>> 3291a550
     }
     dd {
       font-size : 11px;
