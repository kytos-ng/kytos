--- conflicted
+++ resolved
@@ -389,8 +389,6 @@
 
         <script language="javascript">
 
-<<<<<<< HEAD
-=======
           $(document).ready(function() {
 
             $('.owl-carousel').owlCarousel({
@@ -399,7 +397,6 @@
             })
           });
 
->>>>>>> efee8641
           function show_switch_context(data) {
             var template = $('#context-switch-template').html();
             $('#tab_context_button a').click();
@@ -409,13 +406,8 @@
 
             // load switch interfaces data
 
-<<<<<<< HEAD
-            var data = [[{'speed': 40000, 'name': 'ether1/1', 'value': 18983.2}, {'speed': 40000, 'name': 'ether1/2', 'value': 34533.2}, {'speed': 40000, 'name': 'ether1/3', 'value': 31283.2}, {'speed': 40000, 'name': 'ether1/4', 'value': 29000}, {'speed': 10000, 'name': 'ether1/5', 'value': 10000}, {'speed': 10000, 'name': 'ether1/6', 'value': 10000}, {'speed': 10000, 'name': 'ether1/7', 'value': 10000}, {'speed': 10000, 'name': 'ether1/8', 'value': 10000}, {'speed': 10000, 'name': 'ether1/9', 'value': 10000}, {'speed': 10000, 'name': 'ether1/10', 'value': 10000}, {'speed': 10000, 'name': 'ether1/11', 'value': 10000}, {'speed': 10000, 'name': 'ether1/12', 'value': 10000}, {'speed': 10000, 'name': 'ether1/13', 'value': 10000}, {'speed': 10000, 'name': 'ether1/14', 'value': 10000}, {'speed': 10000, 'name': 'ether1/15', 'value': 10000}, {'speed': 10000, 'name': 'ether1/16', 'value': 10000}, {'speed': 10000, 'name': 'ether1/17', 'value': 10000}, {'speed': 10000, 'name': 'ether1/18', 'value': 10000}, {'speed': 10000, 'name': 'ether1/19', 'value': 10000}, {'speed': 10000, 'name': 'ether1/20', 'value': 10000}, {'speed': 10000, 'name': 'ether1/21', 'value': 10000}, {'speed': 10000, 'name': 'ether1/22', 'value': 10000}, {'speed': 10000, 'name': 'ether1/23', 'value': 10000}, {'speed': 10000, 'name': 'ether1/24', 'value': 1000}], []]
-		        RadarChart("#switchChart", data);
-=======
         var data = [[{'speed': 40000, 'name': 'ether1/1', 'value': 18983.2}, {'speed': 40000, 'name': 'ether1/2', 'value': 34533.2}, {'speed': 40000, 'name': 'ether1/3', 'value': 31283.2}, {'speed': 40000, 'name': 'ether1/4', 'value': 29000}, {'speed': 10000, 'name': 'ether1/5', 'value': 10000}, {'speed': 10000, 'name': 'ether1/6', 'value': 10000}, {'speed': 10000, 'name': 'ether1/7', 'value': 10000}, {'speed': 10000, 'name': 'ether1/8', 'value': 10000}, {'speed': 10000, 'name': 'ether1/9', 'value': 10000}, {'speed': 10000, 'name': 'ether1/10', 'value': 10000}, {'speed': 10000, 'name': 'ether1/11', 'value': 10000}, {'speed': 10000, 'name': 'ether1/12', 'value': 10000}, {'speed': 10000, 'name': 'ether1/13', 'value': 10000}, {'speed': 10000, 'name': 'ether1/14', 'value': 10000}, {'speed': 10000, 'name': 'ether1/15', 'value': 10000}, {'speed': 10000, 'name': 'ether1/16', 'value': 10000}, {'speed': 10000, 'name': 'ether1/17', 'value': 10000}, {'speed': 10000, 'name': 'ether1/18', 'value': 10000}, {'speed': 10000, 'name': 'ether1/19', 'value': 10000}, {'speed': 10000, 'name': 'ether1/20', 'value': 10000}, {'speed': 10000, 'name': 'ether1/21', 'value': 10000}, {'speed': 10000, 'name': 'ether1/22', 'value': 10000}, {'speed': 10000, 'name': 'ether1/23', 'value': 10000}, {'speed': 10000, 'name': 'ether1/24', 'value': 1000}], []]
             RadarChart("#switchChart", data);
->>>>>>> efee8641
           }
 
         </script>
